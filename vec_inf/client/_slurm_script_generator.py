--- conflicted
+++ resolved
@@ -37,10 +37,6 @@
         self.additional_binds = (
             f",{self.params['bind']}" if self.params.get("bind") else ""
         )
-<<<<<<< HEAD
-        self.additional_binds = self.params.get("bind", "")
-        if self.additional_binds:
-            self.additional_binds = f" --bind {self.additional_binds}"
         model_weights_path = Path(
             self.params["model_weights_parent_dir"], self.params["model_name"]
         )
@@ -52,11 +48,7 @@
             else self.params["model_name"]
         )
         self.model_bind_option = (
-            f" --bind {self.model_weights_path}" if self.model_weights_exists else ""
-=======
-        self.model_weights_path = str(
-            Path(self.params["model_weights_parent_dir"], self.params["model_name"])
->>>>>>> 6ec69cfd
+            f",{self.model_weights_path}" if self.model_weights_exists else ""
         )
         self.env_str = self._generate_env_str()
 
@@ -129,7 +121,7 @@
             server_script.append("\n".join(SLURM_SCRIPT_TEMPLATE["container_setup"]))
             server_script.append(
                 SLURM_SCRIPT_TEMPLATE["bind_path"].format(
-                    model_weights_path=self.model_weights_path,
+                    model_weights_path=self.model_weights_path if self.model_weights_exists else "",
                     additional_binds=self.additional_binds,
                 )
             )
@@ -149,12 +141,6 @@
                 server_setup_str = server_setup_str.replace(
                     "CONTAINER_PLACEHOLDER",
                     SLURM_SCRIPT_TEMPLATE["container_command"].format(
-<<<<<<< HEAD
-                        model_bind_option=self.model_bind_option,
-                        additional_binds=self.additional_binds,
-=======
-                        model_weights_path=self.model_weights_path,
->>>>>>> 6ec69cfd
                         env_str=self.env_str,
                     ),
                 )
@@ -197,12 +183,6 @@
         if self.use_container:
             launcher_script.append(
                 SLURM_SCRIPT_TEMPLATE["container_command"].format(
-<<<<<<< HEAD
-                    model_bind_option=self.model_bind_option,
-                    additional_binds=self.additional_binds,
-=======
-                    model_weights_path=self.model_weights_path,
->>>>>>> 6ec69cfd
                     env_str=self.env_str,
                 )
             )
@@ -254,12 +234,11 @@
         self.script_paths: list[Path] = []
         self.use_container = self.params["venv"] == CONTAINER_MODULE_NAME
         for model_name in self.params["models"]:
-<<<<<<< HEAD
-            self.params["models"][model_name]["additional_binds"] = ""
-            if self.params["models"][model_name].get("bind"):
-                self.params["models"][model_name]["additional_binds"] = (
-                    f" --bind {self.params['models'][model_name]['bind']}"
-                )
+            self.params["models"][model_name]["additional_binds"] = (
+                f",{self.params['models'][model_name]['bind']}"
+                if self.params["models"][model_name].get("bind")
+                else ""
+            )
             model_weights_path = Path(
                 self.params["models"][model_name]["model_weights_parent_dir"],
                 model_name,
@@ -272,23 +251,8 @@
             self.params["models"][model_name]["model_weights_exists"] = (
                 model_weights_exists
             )
-            self.params["models"][model_name]["model_bind_option"] = (
-                f" --bind {model_weights_path_str}" if model_weights_exists else ""
-            )
             self.params["models"][model_name]["model_source"] = (
                 model_weights_path_str if model_weights_exists else model_name
-=======
-            self.params["models"][model_name]["additional_binds"] = (
-                f",{self.params['models'][model_name]['bind']}"
-                if self.params["models"][model_name].get("bind")
-                else ""
-            )
-            self.params["models"][model_name]["model_weights_path"] = str(
-                Path(
-                    self.params["models"][model_name]["model_weights_parent_dir"],
-                    model_name,
-                )
->>>>>>> 6ec69cfd
             )
 
     def _write_to_log_dir(self, script_content: list[str], script_name: str) -> Path:
@@ -325,7 +289,7 @@
             script_content.append(BATCH_MODEL_LAUNCH_SCRIPT_TEMPLATE["container_setup"])
         script_content.append(
             BATCH_MODEL_LAUNCH_SCRIPT_TEMPLATE["bind_path"].format(
-                model_weights_path=model_params["model_weights_path"],
+                model_weights_path=model_params["model_weights_path"] if model_params.get("model_weights_exists", True) else "",
                 additional_binds=model_params["additional_binds"],
             )
         )
@@ -351,14 +315,7 @@
 
         if self.use_container:
             script_content.append(
-                BATCH_MODEL_LAUNCH_SCRIPT_TEMPLATE["container_command"].format(
-<<<<<<< HEAD
-                    model_bind_option=model_params.get("model_bind_option", ""),
-                    additional_binds=model_params["additional_binds"],
-=======
-                    model_weights_path=model_params["model_weights_path"],
->>>>>>> 6ec69cfd
-                )
+                BATCH_MODEL_LAUNCH_SCRIPT_TEMPLATE["container_command"].format()
             )
         script_content.append(
             "\n".join(BATCH_MODEL_LAUNCH_SCRIPT_TEMPLATE["launch_cmd"]).format(
